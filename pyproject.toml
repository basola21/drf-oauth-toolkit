--- conflicted
+++ resolved
@@ -64,11 +64,8 @@
 pytest-cov = "^6.0.0"
 model-bakery = "^1.20.1"
 sphinx = "^8.1.3"
-<<<<<<< HEAD
-=======
 sphinx-autobuild = "^2024.10.3"
 sphinx-rtd-theme = "^3.0.2"
->>>>>>> d15ad8ca
 
 [build-system]
 requires = ["poetry-core"]
